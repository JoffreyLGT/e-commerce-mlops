# Catégorisation des produits d'un boutique en ligne

Fourni une API permettant de prédire la catégorie d'un produit en fonction de sa désignation, description et d'une image.

## Structure du projet

E-COMMERCE-MLOPS/  
├── .github/workflows : Github Actions  
├── backend/ : API et modèle de prédiction  
├── frontend/ : (plus tard) application WEB pour interagir avec l'API  
└── scripts/ : liste des scripts permettant de lancer les tests ou de faire le déploiement  

## Backend

### Configuration de l'environnement de développement

Un conteneur de développement a été préparé.  
Voici les prérequis : 
- [Visual Studio Code](https://code.visualstudio.com) 
- Extension VSCode [Docker](https://marketplace.visualstudio.com/items?itemName=ms-azuretools.vscode-docker)
- Extension VSCode [Dev Container](https://marketplace.visualstudio.com/items?itemName=ms-vscode-remote.remote-containers)
- [Docker Desktop](https://www.docker.com/products/docker-desktop/)

Une fois les extensions installées, veuillez-suivre les étapes suivantes :  
1. Ouvrir le projet dans VSCode.
2. Cloner le repo e-commerce-mlops sur le terminal et placer vous dans le dossier. 
3. Ouvrir la palette des commandes (Cmd+Shift+p).
4. Saisir **dev container open** et sélectionner l'option **Dev Containers: Open folder in Container...**.
5. Sélectionner le dossier **backend**.

La fenêtre de VSCode va se rouvrir. Dans le terminal, vous pourrez constater l'installation des packages.

### Lancement de l'API

L'API utilise **uvicorn** comme serveur Web.  
Pour démarrer le serveur et observer les changements, exécuter la commande suivante dans le terminal du conteneur de développement :

```shell
uvicorn app.main:app --reload
```

VSCode doit faire automatiquement la redirection du port 8000.  
Ouvrir l’adresse ci-dessous dans un navigateur Web sur la machine hôte pour afficher la documentation :

http://127.0.0.1:8000/docs

### Modification d'une table en BDD
<<<<<<< HEAD

Suivre les étapes de la section [Ajout d'une table en BDD](#ajout-d-une-table-en-bdd).

### Ajout d'une table en BDD

>> TLDR : Ajouter ou modifier les modèles SQLAlchemy dans `/app/models/`, les schemas Pydantic dans `/app/schemas/` et les outils CRUD d'interaction avec la BDD dans `/app/crud/`. Attention à bien mettre à jour les fichier `__init__.py` de ces modules ! Pour terminer, générer la migration alembic.
>> Utiliser **prediction_feedback** comme exemple.

1. Création du modèle SQLAlchemy

Créer un nouveau fichier `{{tableobjet}}.py`` dans le dossier `/app/models`.  
Définir la classe en utilisant SQLAlchemy et en la faisant hériter de la classe `app.database.base_class.Base`.

Importer la classe dans le fichier `/app/models/__init__.py`. Cela permet d'avoir une meilleure syntaxe d'import dans les autres fichiers.

Importer la classe dans le fichier `/app/database/base.py`. L'objectif ici est que la classe soit disponible lors de l'import de la classe Base dans la configuration alembic.

2. Création du schéma Pydantic

Créer un nouveau fichier `{{tableobjet}}.py` dans le dossier `/app/schemas`. Ouvrir le fichier `/app/schemas/prediction_feedback.py` et copier son contenu dans le nouveau fichier créé. Changer les classes pour qu'elles correspondent aux données du nouvel objet.

Importer la classe dans le fichier `/app/schemas/__init__.py`. Cela permet d'avoir une meilleure syntaxe d'import dans les autres fichiers.

3. Création du CRUD

Ce fichier va contenir les fonctions permettant d'interagir avec BDD.

Créer un nouveau fichier `crud_{{tableobjet}}.py` dans le dossier `/app/crud`. Ouvrir le fichier `/app/crud/crud_prediction_feedback.py` et copier son contenu dans le nouveau fichier créé. Changer les types pour renseigner ceux précédemment créés.

Ne pas oublier de terminer le fichier par l'instanciation de la classe dans une variable.

Importer la variable dans le fichier `/app/crud/__init__.py`. Cela permet d'avoir une meilleure syntaxe d'import dans les autres fichiers.

4. Génération de la migration alembic

Ouvrir un nouveau terminal et saisir la commande suivante :
```shell
$ alembic revision --autogenerate -m "{{description of what you did}}"
```

La migration s'appliquera automatiquement lors du prochain redémarrage du dev container. Pour l'appliquer directement et, donc, mettre à jour la BDD, saisir la commande suivante :
```shell
$ alembic upgrade head
```

Si besoin, il est possible de revenir en arrière sur les migrations en utilisant la commande :
```shell
alembic downgrade {{identifiant_révision}}
```

Ou de revenir en arrière sur toutes les migrations via la commande :
```shell
alembic downgrade base
```

## Normes de développement
=======
>>>>>>> 74a1cb24

Suivre les étapes de la section [Ajout d'une table en BDD](#ajout-d-une-table-en-bdd).

### Ajout d'une table en BDD

>> TLDR : Ajouter ou modifier les modèles SQLAlchemy dans `/app/models/`, les schemas Pydantic dans `/app/schemas/` et les outils CRUD d'interaction avec la BDD dans `/app/crud/`. Attention à bien mettre à jour les fichier `__init__.py` de ces modules ! Pour terminer, générer la migration alembic.
>> Utiliser **prediction_feedback** comme exemple.

1. Création du modèle SQLAlchemy

Créer un nouveau fichier `{{tableobjet}}.py`` dans le dossier `/app/models`.  
Définir la classe en utilisant SQLAlchemy et en la faisant hériter de la classe `app.database.base_class.Base`.

Importer la classe dans le fichier `/app/models/__init__.py`. Cela permet d'avoir une meilleure syntaxe d'import dans les autres fichiers.

Importer la classe dans le fichier `/app/database/base.py`. L'objectif ici est que la classe soit disponible lors de l'import de la classe Base dans la configuration alembic.

2. Création du schéma Pydantic

Créer un nouveau fichier `{{tableobjet}}.py` dans le dossier `/app/schemas`. Ouvrir le fichier `/app/schemas/prediction_feedback.py` et copier son contenu dans le nouveau fichier créé. Changer les classes pour qu'elles correspondent aux données du nouvel objet.

Importer la classe dans le fichier `/app/schemas/__init__.py`. Cela permet d'avoir une meilleure syntaxe d'import dans les autres fichiers.

3. Création du CRUD

Ce fichier va contenir les fonctions permettant d'interagir avec BDD.

Créer un nouveau fichier `crud_{{tableobjet}}.py` dans le dossier `/app/crud`. Ouvrir le fichier `/app/crud/crud_prediction_feedback.py` et copier son contenu dans le nouveau fichier créé. Changer les types pour renseigner ceux précédemment créés.

Ne pas oublier de terminer le fichier par l'instanciation de la classe dans une variable.

Importer la variable dans le fichier `/app/crud/__init__.py`. Cela permet d'avoir une meilleure syntaxe d'import dans les autres fichiers.

4. Génération de la migration alembic

Ouvrir un nouveau terminal et saisir la commande suivante :
```shell
$ alembic revision --autogenerate -m "{{description of what you did}}"
```

La migration s'appliquera automatiquement lors du prochain redémarrage du dev container. Pour l'appliquer directement et, donc, mettre à jour la BDD, saisir la commande suivante :
```shell
$ alembic upgrade head
```

Si besoin, il est possible de revenir en arrière sur les migrations en utilisant la commande :
```shell
alembic downgrade {{identifiant_révision}}
```

Ou de revenir en arrière sur toutes les migrations via la commande :
```shell
alembic downgrade base
```

## Normes de développement

### Git

#### Pull Request
Les PR doivent obligatoirement être liées à une issue et avoir une description permettant d'aider le validateur dans ses tests.

#### Messages de commit

Doivent être rédigés en anglais et respecter le format ci-dessous :

```
Short (72 chars or less) summary

More detailed explanatory text. Wrap it to 72 characters. The blank
line separating the summary from the body is critical (unless you omit
the body entirely).

Write your commit message in the imperative: "Fix bug" and not "Fixed
bug" or "Fixes bug." This convention matches up with commit messages
generated by commands like git merge and git revert.

Further paragraphs come after blank lines.

- Bullet points are okay, too.
- Typically a hyphen or asterisk is used for the bullet, followed by a
  single space. Use a hanging indent.
```

Exemple de message de commit :

```
Add CPU arch filter scheduler support

In a mixed environment of…
```

### Python

Le dev container est configuré pour installer et configurer automatiquement les extensions VSCode. 

#### Commentaires

Doivent être rédigés en anglais.

#### Language server : Pylance

Parfois, Pylance indique des erreurs de type à cause de décorateurs des librairies. C'est le cas notamment de la propriété `__tablename__` de SQLAchemy.

Pour ignorer ces erreurs, ajouter le commentaire suivant en bout de ligne :
```python
__tablename__ = "prediction_feedback" # type: ignore
```

#### Docstring : Google

Nous utilisons la convention de [Google expliquée ici](https://google.github.io/styleguide/pyguide.html#s3.8-comments-and-docstrings).

L'extension autoDocstring, intégrée au dev container, permet de générer les templates de docstring via la commande (Cmd + Shift + p) `Generate Docstring`.

#### Linter : Pylint

Pylint analyse le contenu du fichier après la sauvegarde de celui-ci.

Parfois, Pylint fait des recommandations erronées. C'est le cas, par exemple, des validateurs de la librairie Pydantic :

```python
# Pylint(E0213:no-self-argument): Method 'assemble_db_connection' should have "self" as first argument
@validator("SQLALCHEMY_DATABASE_URI", pre=True)
    def assemble_db_connection(cls, v: str | None, values: Dict[str, Any]) -> Any:
```

La désactivation des remarques de Pylint se fait via un commentaire formaté.   
Celui-ci commence par `pylint: disable=`, suivi par la(les) références de(s) remarque(s). 

- Pour désactiver une remarque sur une ligne seulement, on ajoute le commentaire sur la même ligne.
- Pour désactiver toutes les remarques d'un scope, on ajoute le commentaire sur une nouvelle ligne dans le scope. Attention, seule les lignes en dessous du commentaire seront ignorée.

```python
# Désactive la remarque E0213 seulement pour la ligne ci-dessous
@validator("SQLALCHEMY_DATABASE_URI", pre=True) # pylint: disable=E0213

# Désactive la remarque E0213 pour toutes les lignes dans le scope
# pylint: disable=E0213
@validator("SQLALCHEMY_DATABASE_URI", pre=True) 
```

#### Formateur : isort et Black

Formate automatiquement le code lors de l'enregistrement du fichier.

Attention, les imports sont réorganisés automatiquement. Dans certains cas, nous souhaitons maintenir un ordre précis.  
Pour désactiver la réorganisation des imports :
- Fichier complet : ajouter `# isort: skip_file` après la docstring du module.
- Bloc spécifique : encadrer les lignes avec les commentaires `# isort: off` et `# isort: on`.

[Documentation isort sur les méthode de désactivation](https://pycqa.github.io/isort/docs/configuration/action_comments.html)<|MERGE_RESOLUTION|>--- conflicted
+++ resolved
@@ -45,65 +45,6 @@
 http://127.0.0.1:8000/docs
 
 ### Modification d'une table en BDD
-<<<<<<< HEAD
-
-Suivre les étapes de la section [Ajout d'une table en BDD](#ajout-d-une-table-en-bdd).
-
-### Ajout d'une table en BDD
-
->> TLDR : Ajouter ou modifier les modèles SQLAlchemy dans `/app/models/`, les schemas Pydantic dans `/app/schemas/` et les outils CRUD d'interaction avec la BDD dans `/app/crud/`. Attention à bien mettre à jour les fichier `__init__.py` de ces modules ! Pour terminer, générer la migration alembic.
->> Utiliser **prediction_feedback** comme exemple.
-
-1. Création du modèle SQLAlchemy
-
-Créer un nouveau fichier `{{tableobjet}}.py`` dans le dossier `/app/models`.  
-Définir la classe en utilisant SQLAlchemy et en la faisant hériter de la classe `app.database.base_class.Base`.
-
-Importer la classe dans le fichier `/app/models/__init__.py`. Cela permet d'avoir une meilleure syntaxe d'import dans les autres fichiers.
-
-Importer la classe dans le fichier `/app/database/base.py`. L'objectif ici est que la classe soit disponible lors de l'import de la classe Base dans la configuration alembic.
-
-2. Création du schéma Pydantic
-
-Créer un nouveau fichier `{{tableobjet}}.py` dans le dossier `/app/schemas`. Ouvrir le fichier `/app/schemas/prediction_feedback.py` et copier son contenu dans le nouveau fichier créé. Changer les classes pour qu'elles correspondent aux données du nouvel objet.
-
-Importer la classe dans le fichier `/app/schemas/__init__.py`. Cela permet d'avoir une meilleure syntaxe d'import dans les autres fichiers.
-
-3. Création du CRUD
-
-Ce fichier va contenir les fonctions permettant d'interagir avec BDD.
-
-Créer un nouveau fichier `crud_{{tableobjet}}.py` dans le dossier `/app/crud`. Ouvrir le fichier `/app/crud/crud_prediction_feedback.py` et copier son contenu dans le nouveau fichier créé. Changer les types pour renseigner ceux précédemment créés.
-
-Ne pas oublier de terminer le fichier par l'instanciation de la classe dans une variable.
-
-Importer la variable dans le fichier `/app/crud/__init__.py`. Cela permet d'avoir une meilleure syntaxe d'import dans les autres fichiers.
-
-4. Génération de la migration alembic
-
-Ouvrir un nouveau terminal et saisir la commande suivante :
-```shell
-$ alembic revision --autogenerate -m "{{description of what you did}}"
-```
-
-La migration s'appliquera automatiquement lors du prochain redémarrage du dev container. Pour l'appliquer directement et, donc, mettre à jour la BDD, saisir la commande suivante :
-```shell
-$ alembic upgrade head
-```
-
-Si besoin, il est possible de revenir en arrière sur les migrations en utilisant la commande :
-```shell
-alembic downgrade {{identifiant_révision}}
-```
-
-Ou de revenir en arrière sur toutes les migrations via la commande :
-```shell
-alembic downgrade base
-```
-
-## Normes de développement
-=======
->>>>>>> 74a1cb24
 
 Suivre les étapes de la section [Ajout d'une table en BDD](#ajout-d-une-table-en-bdd).
 
