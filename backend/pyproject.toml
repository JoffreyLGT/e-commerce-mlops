--- conflicted
+++ resolved
@@ -4,14 +4,6 @@
 name = "backend"
 version = "1.0.0"
 description = "API to predict a product category"
-<<<<<<< HEAD
-authors = [
-    "Joffrey Lagut <j.lagut@live.fr>",
-    "Landry <landry@test.com>",
-    "Arnaud <arnaud@test.com>",
-]
-readme = "README.md"
-=======
 authors = ["Joffrey Lagut <j.lagut@live.fr>"]
 readme = "../README.md"
 license = "MIT"
@@ -20,7 +12,6 @@
 
 [tool.poetry.urls]
 "Bug Tracker" = "https://github.com/JoffreyLGT/e-commerce-mlops/issues"
->>>>>>> af98f5ee
 
 [tool.poetry.dependencies]
 python = ">=3.11,<3.12"
