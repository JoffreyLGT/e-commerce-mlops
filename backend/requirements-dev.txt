pytest
httpx
<<<<<<< HEAD

black
=======
pydocstyle
sqlalchemy-stubs
isort
black
pylint
>>>>>>> 56c41c12
<|MERGE_RESOLUTION|>--- conflicted
+++ resolved
@@ -1,12 +1,4 @@
 pytest
 httpx
-<<<<<<< HEAD
-
-black
-=======
-pydocstyle
-sqlalchemy-stubs
-isort
-black
-pylint
->>>>>>> 56c41c12
+ruff
+black